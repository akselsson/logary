--- conflicted
+++ resolved
@@ -2,11 +2,7 @@
 <Project Sdk="Microsoft.NET.Sdk">
   <PropertyGroup>
     <AssemblyName>Logary</AssemblyName>
-<<<<<<< HEAD
-    <Version>5.0.0-beta.3</Version>
-=======
     <Version>5.0.0-beta.12</Version>
->>>>>>> e2f90869
     <TargetFrameworks>net461;netstandard2.0</TargetFrameworks>
     <NoWarn>44;2003</NoWarn>
     <DefineConstants>TYPESHAPE_EXPOSE</DefineConstants>
@@ -50,43 +46,18 @@
     <Compile Include="LogLevel.fs" />
     <Compile Include="Constants.fs" />
     <Compile Include="DataModel.fs" />
-<<<<<<< HEAD
-    <Compile Include="Internals/RuntimeInfo.fs" />
-    <Compile Include="Internals/Internals.fs" />
-=======
     <Compile Include="Internals/Misc.fs" />
     <Compile Include="Internals/Rnd.fs" />
     <Compile Include="Internals/Reflection.fs" />
     <Compile Include="Internals/Cache.fs" />
     <Compile Include="Internals/NullLogger.fs" />
     <Compile Include="Internals/Middleware.fs" />
->>>>>>> e2f90869
     <Compile Include="Formatting/DotNetStacktrace.fs" />
     <Compile Include="Formatting/JsonHelper.fs" />
     <Compile Include="Formatting/MessageTemplates.fs" />
     <Compile Include="DurationModule.fs" />
     <Compile Include="UnitsModule.fs" />
     <Compile Include="GaugeModule.fs" />
-<<<<<<< HEAD
-    <Compile Include="Internals/NullLogger.fs" />
-    <Compile Include="Middleware.fs" />
-    <Compile Include="LogManager.fs" />
-    <Compile Include="Internals/Global.fs" />
-    <Compile Include="Internals/RuntimeInfoModule.fs" />
-    <Compile Include="Extensions/System.Ticks.fs" />
-    <Compile Include="Extensions/System.Stopwatch.fs" />
-    <Compile Include="Extensions/NodaTime.Duration.fs" />
-    <Compile Include="Extensions/NodaTime.Instant.fs" />
-    <Compile Include="Extensions/System.Dates.fs" />
-    <Compile Include="Extensions/LogManager.fs" />
-    <Compile Include="MessageModule.fs" />
-    <Compile Include="LoggerModule.fs" />
-    <Compile Include="Internals/SpanModule.fs" />
-    <Compile Include="MiddlewareModule.fs" />
-    <!-- Below: runtime -->
-    <Compile Include="Internals/Supervisor.fs" />
-    <Compile Include="Rule.fs" />
-=======
     <Compile Include="Global.fs" />
     <Compile Include="Extensions/System.Stopwatch.fs" />
     <Compile Include="Extensions/Hopac.Alt.fs" />
@@ -95,14 +66,14 @@
     <Compile Include="Extensions/NodaTime.Instant.fs" />
     <Compile Include="Extensions/System.Dates.fs" />
     <Compile Include="MessageModule.fs" />
+    <Compile Include="LoggerModule.fs" />
+    <Compile Include="SpanModule.fs" />
     <Compile Include="MiddlewareModule.fs" />
-    <Compile Include="LoggerModule.fs" />
     <!-- Below: runtime -->
     <Compile Include="Internals/Supervisor.fs" />
     <Compile Include="Internals/Rule.fs" />
     <Compile Include="Internals/RuntimeInfo.fs" />
     <Compile Include="Internals/RuntimeInfoModule.fs" />
->>>>>>> e2f90869
     <Compile Include="Internals/Targets.fs" />
     <Compile Include="TargetConf.fs" />
     <Compile Include="TargetModule.fs" />
