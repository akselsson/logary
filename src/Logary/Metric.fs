--- conflicted
+++ resolved
@@ -40,15 +40,9 @@
     dpNameCh  : Ch<PointName list> }
 with
   static member create () = {
-<<<<<<< HEAD
-    requestCh  = Ch ()
-    updateCh   = Ch ()
-    dpNameCh   = Ch () }
-=======
     requestCh = Ch ()
     updateCh  = Ch ()
     dpNameCh  = Ch () }
->>>>>>> 2e52d633
 
 [<CustomEquality; CustomComparison>]
 type MetricConf =
@@ -135,11 +129,7 @@
       initer = fun metadata ->
         let instance = MetricInstance.create ()
         Job.Global.queue (loop metadata instance)
-<<<<<<< HEAD
-        instance
-=======
         Job.result instance
->>>>>>> 2e52d633
       sampling = sampling }
 
 module Reservoir =
