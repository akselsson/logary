/// The registry is the composition root of Logary
namespace Logary

open Hopac
open Hopac.Infixes
open Hopac.Extensions
open Logary.Message
open Logary.Internals
open Logary.Configuration
open NodaTime
open System.Text.RegularExpressions
<<<<<<< HEAD
open System

=======
open System.Collections.Concurrent
>>>>>>> e2f90869

/// This is the logary configuration structure having a memory of all
/// configured targets, middlewares, etc.
type LogaryConf =
  /// A map of the targets by name.
  abstract targets: HashMap<string, TargetConf>
  /// Service metadata - what name etc.
  abstract runtimeInfo: RuntimeInfo
  /// Extra middleware added to every resolved logger.
  abstract middleware: Middleware[]
  /// Optional stream transformer.
  abstract processing: Processing
  /// each logger's min level
  abstract loggerLevels : (string * LogLevel) list

/// This is the main state container in Logary.
module Registry =
  /// The holder for the channels of communicating with the registry.
  type T =
    private {
<<<<<<< HEAD
      runtime: RuntimeInfo
      msgProcessing: Message -> Middleware option -> Alt<Promise<unit>>
=======
      runtimeInfo: RuntimeInfo
>>>>>>> e2f90869

      runPipeline: Middleware option -> Message -> LogResult

      /// to show whether or not registry is shutdown, used to control the
      /// message communication channel to avoid the case of endless blocking
      isClosed: IVar<unit>

      /// Flush all pending messages from the registry to await shutdown and
      /// ack on the `ackCh` when done. If the client nacks the request, the
      /// `nack` promise is filled with a unit value. Optional duration of how
      /// long the flush 'waits' for targets before returning a FlushInfo.
      flushCh: Ch<Ch<FlushInfo> * Promise<unit> * Duration option>

      /// Shutdown the registry in full. This operation cannot be cancelled and
      /// so the caller is promised a ShutdownInfo.
      shutdownCh: Ch<IVar<ShutdownInfo> * Duration option>

      /// each logger's minLevel stores here, can be dynamically change
      loggerLevels: ConcurrentDictionary<string,LogLevel>

      /// default logger rules from logary conf, will be applied when create new logger
      defaultLoggerLevelRules: (string * LogLevel) list
    }

  /// Flush all pending messages for all targets. Flushes with no timeout; if
  /// this Alternative yields, all targets were flushed.
  let flush (t: T): Alt<unit> =
    t.isClosed
    <|>
    ((t.flushCh *<+->- fun flushCh nack -> flushCh, nack, None) ^-> ignore)


  let private alreadyClosed = FlushInfo (["registry is closed"], [])

  /// Flush all pending messages for all targets. This Alternative always
  /// yields after waiting for the specified `timeout`; then giving back the
  /// `FlushInfo` data-structure that recorded what targets were successfully
  /// flushed and which ones timed out.
  let flushWithTimeout (t: T) (timeout: Duration): Alt<FlushInfo> =
    (t.isClosed ^->. alreadyClosed)
    <|>
    (t.flushCh *<+->- fun flushCh nack -> flushCh, nack, Some timeout)


  /// Shutdown the registry and flush all targets before shutting it down. This
  /// function does not specify a timeout, neither for the flush nor for the
  /// shutting down of targets, and so it does not return a `ShutdownInfo`
  /// data-structure.
  let shutdown (t: T): Alt<unit> =
    t.isClosed
    <|>
    ((t.flushCh *<+->- fun flushCh nack -> flushCh, nack, None) ^=> fun _ ->
      (t.shutdownCh *<+=>- fun shutdownCh -> shutdownCh, None) ^-> ignore)


  /// Shutdown the registry and flush all targets before shutting it down. This
  /// function specifies both a timeout for the flushing of targets and the
  /// shutting down of the registry. The Alternative yields after a maximum of
  /// `shutdownTimeout` + `flushTimeout`, with information about the shutdown.
  let shutdownWithTimeouts (t: T) (flushTimeout: Duration) (shutdownTimeout: Duration): Alt<FlushInfo * ShutdownInfo> =
    (t.isClosed ^->. (FlushInfo(["registry is closed"],[]), ShutdownInfo(["registry is closed"],[])))
    <|>
    ((t.flushCh *<+->- fun flushCh nack -> flushCh, nack, Some flushTimeout) ^=> (fun flushInfo ->
      (t.shutdownCh *<+=>- fun shutdownCh -> shutdownCh, Some shutdownTimeout) ^-> (fun shutdownInfo ->
        flushInfo, shutdownInfo)))


  module private Impl =

    let inline ensureName name (m: Message) =
      if m.name.isEmpty then { m with name = name } else m

    let inline getLogger (t: T) name mid =
      let nameStr = name.ToString ()
      match t.loggerLevels.TryGetValue nameStr with
      | true, _ ->
        ()
      | false, _  ->
        let foundDefault =
          t.defaultLoggerLevelRules
          |> List.tryFind (fun (path, _) -> path = nameStr || Regex.IsMatch(nameStr, path))
        match foundDefault with
        | Some (_, minLevel) ->
          t.loggerLevels.[nameStr] <- minLevel
        | None ->
          t.loggerLevels.[nameStr] <- LogLevel.Info

      { new Logger with
          member x.name = name

          member x.logWithAck (waitForBuffers, level) messageFactory =
            if level >= x.level then
              // When the registry is shut down, reject the log message.
              let rejection = t.isClosed ^->. Result.Error Rejected
              let logMessage = Alt.prepareFun (fun () -> messageFactory level |> ensureName name |> t.runPipeline mid)
              rejection <|> logMessage
            else
              LogResult.success

          member x.level =
            match t.loggerLevels.TryGetValue nameStr with
            | true, minLevel ->
              minLevel
            | false, _  ->
              Info
      }

    let switchLoggerLevel (t: T) path minLevel =
      // maybe use msg passing style, if we need support affect loggers create after this switch.
      let regPath = Regex (path, RegexOptions.Compiled)
      t.loggerLevels
      |> Seq.iter (fun (KeyValue (name, _)) ->
        if name = path || regPath.IsMatch name then t.loggerLevels.[name] <- minLevel)

    let spawnTargets (ri: RuntimeInfo) targets =
      targets
      |> HashMap.toList
      |> List.traverseJobA (fun (_, conf) -> Target.create ri conf)
      |> Job.map List.toArray

    let generateProcessResult name processAlt (timeout:Duration option) =
      match timeout with
        | None -> processAlt ^->. (name,true)
        | Some duration ->
          timeOut (duration.ToTimeSpan ()) ^->. (name,false)
          <|>
          processAlt ^->. (name,true)

    let partitionResults results =
      results
      |> List.ofSeq
      |> List.partition snd
      |> (fun (acks, timeouts) ->
            let acks = List.map fst acks
            let timeouts = List.map fst timeouts
            (acks, timeouts))

    let shutdown (targets: Target.T[]) (timeout: Duration option): Job<ShutdownInfo> =
      let shutdownTarget (target: Target.T) =
        Target.shutdown target ^=> fun ack -> generateProcessResult target.name ack timeout

      (targets |> Seq.Con.mapJob shutdownTarget)
      >>- (partitionResults >> ShutdownInfo)

    let flushPending (targets: Target.T[]) (timeout: Duration option): Job<FlushInfo> =
      let flushTarget (target: Target.T) =
        generateProcessResult target.name (Target.flush target) timeout

      (targets |> Seq.Con.mapJob flushTarget)
      >>- (partitionResults >> FlushInfo)

    let internal onKestrel =
      lazy (null <> System.Type.GetType "Microsoft.AspNetCore.Server.Kestrel.Core.KestrelServer, Microsoft.AspNetCore.Server.Kestrel.Core")
    let internal onIIS =
      lazy (let he = System.Type.GetType "System.Web.Hosting.HostingEnvironment, System.Web"
            if isNull he then false else he.GetProperty("IsHosted").GetValue(null) :?> bool)
    let internal lc () =
      if (onKestrel.Value || onIIS.Value)
         && not ("true" = Env.varDefault "LOGARY_I_PROMISE_I_HAVE_PURCHASED_LICENSE" (fun () -> "false")) then
         failwith "You must purchase a license for Logary to run it on or with IIS or Kestrel."

  // Middleware at:
  //  - LogaryConf (goes on all loggers) (through engine,and compose at call-site)
  //  - TargetConf (goes on specific target) (composes in engine when sending msg to target)
  //  - individual loggers (through engine,and compose at call-site)

  let create (conf: LogaryConf): Job<T> =
    Impl.lc ()

    let ri, rname, rmid =
      conf.runtimeInfo,
      PointName [| "Logary"; "Registry" |],
      List.ofArray conf.middleware

    let rlogger = ri.logger |> Logger.apply (setName rname)

    let wrapper sendMsg mid msg =
      msg
      |> Middleware.compose (mid |> Option.fold (fun s t -> t :: s) rmid)
      |> sendMsg
      |> PipeResult.orDefault LogResult.rejected

    let flushCh, shutdownCh, isClosed = Ch (), Ch (), IVar ()

    Impl.spawnTargets ri conf.targets >>= fun targets ->
    let byName = targets |> Array.map (fun t -> t.name, t) |> HashMap.ofArray

    let rec running ctss =
      Alt.choose [
        flushCh ^=> fun (ackCh, nack, timeout) ->
          let flushOrAbort =
            memo (Impl.flushPending targets timeout) ^=> Ch.give ackCh
            <|> nack

          rlogger.timeAlt (flushOrAbort, "flushOrAbort")
          >>=. running ctss

        shutdownCh ^=> fun (res, timeout) ->
          //printfn "SHUTTING DOWN"
          rlogger.infoWithAck (eventX "Shutting down")
          ^=>. Seq.Con.iterJob Cancellation.cancel ctss
          >>=. Impl.shutdown targets timeout
          >>= fun shutdownInfo ->
              InternalLogger.shutdown ri.logger ^=>. res *<= shutdownInfo
          >>= IVar.fill isClosed
      ]

    // pipe.run should only be invoke once, because state in pipes is captured when pipe.run
    let runningPipe =
      conf.processing
      |> Pipe.run (fun msg ->
<<<<<<< HEAD
         let msgSinks =  msg |> Message.getAllSinks
         let sinks =
           if Set.isEmpty msgSinks then targets
           else msgSinks |> Set.toList |> List.choose (fun name -> HashMap.tryFind name targetsMap)
         if sinks.IsEmpty then NoResult
         else msg |> Target.logAll sinks |> HasResult)

    runningPipe
    >>= fun (sendMsg, ctss) ->
        let state =
          { runtime = ri
            msgProcessing = wrapper sendMsg
            isClosed = isClosed
            flushCh = flushCh
            shutdownCh = shutdownCh
            loggerLevelDic = new System.Collections.Concurrent.ConcurrentDictionary<string,LogLevel> ()
            defaultLoggerLevelRules = conf.loggerLevels }

        Job.supervise rlogger (Policy.restartDelayed 512u) (running ctss)
        |> Job.startIgnore
        >>-. state
=======
        let sinks = Message.getAllSinks msg
        let targets =
          if Set.isEmpty sinks then
            targets
          else
            sinks |> Seq.choose (fun name -> HashMap.tryFind name byName) |> Array.ofSeq

        if Array.isEmpty targets then
          NoResult
        else
          msg |> Target.tryLogAllReduce targets |> HasResult)

    runningPipe >>= fun (sendMsg, ctss) ->
    let state =
      { runtimeInfo = ri
        runPipeline = wrapper sendMsg
        isClosed = isClosed
        flushCh = flushCh
        shutdownCh = shutdownCh
        loggerLevels = new ConcurrentDictionary<string,LogLevel> ()
        defaultLoggerLevelRules = conf.loggerLevels }

    Job.supervise rlogger (Policy.restartDelayed 512u) (running ctss)
    |> Job.startIgnore
    >>-. state
>>>>>>> e2f90869

  let toLogManager (t: T): LogManager =
    { new LogManager with
        member x.getLogger name =
          Impl.getLogger t name None
        member x.getLoggerWithMiddleware name mid =
          Impl.getLogger t name (Some mid)
        member x.runtimeInfo =
          t.runtime
        member x.flushPending dur =
          flushWithTimeout t dur
        member x.flushPending () =
          flush t
        member x.shutdown (flushTO, shutdownTO) =
          shutdownWithTimeouts t flushTO shutdownTO
        member x.shutdown () =
          shutdown t
        member x.switchLoggerLevel (path, logLevel) =
          Impl.switchLoggerLevel t path logLevel
    }<|MERGE_RESOLUTION|>--- conflicted
+++ resolved
@@ -8,13 +8,9 @@
 open Logary.Internals
 open Logary.Configuration
 open NodaTime
+open System
 open System.Text.RegularExpressions
-<<<<<<< HEAD
-open System
-
-=======
 open System.Collections.Concurrent
->>>>>>> e2f90869
 
 /// This is the logary configuration structure having a memory of all
 /// configured targets, middlewares, etc.
@@ -35,12 +31,7 @@
   /// The holder for the channels of communicating with the registry.
   type T =
     private {
-<<<<<<< HEAD
-      runtime: RuntimeInfo
-      msgProcessing: Message -> Middleware option -> Alt<Promise<unit>>
-=======
       runtimeInfo: RuntimeInfo
->>>>>>> e2f90869
 
       runPipeline: Middleware option -> Message -> LogResult
 
@@ -252,29 +243,6 @@
     let runningPipe =
       conf.processing
       |> Pipe.run (fun msg ->
-<<<<<<< HEAD
-         let msgSinks =  msg |> Message.getAllSinks
-         let sinks =
-           if Set.isEmpty msgSinks then targets
-           else msgSinks |> Set.toList |> List.choose (fun name -> HashMap.tryFind name targetsMap)
-         if sinks.IsEmpty then NoResult
-         else msg |> Target.logAll sinks |> HasResult)
-
-    runningPipe
-    >>= fun (sendMsg, ctss) ->
-        let state =
-          { runtime = ri
-            msgProcessing = wrapper sendMsg
-            isClosed = isClosed
-            flushCh = flushCh
-            shutdownCh = shutdownCh
-            loggerLevelDic = new System.Collections.Concurrent.ConcurrentDictionary<string,LogLevel> ()
-            defaultLoggerLevelRules = conf.loggerLevels }
-
-        Job.supervise rlogger (Policy.restartDelayed 512u) (running ctss)
-        |> Job.startIgnore
-        >>-. state
-=======
         let sinks = Message.getAllSinks msg
         let targets =
           if Set.isEmpty sinks then
@@ -300,7 +268,6 @@
     Job.supervise rlogger (Policy.restartDelayed 512u) (running ctss)
     |> Job.startIgnore
     >>-. state
->>>>>>> e2f90869
 
   let toLogManager (t: T): LogManager =
     { new LogManager with
@@ -309,7 +276,7 @@
         member x.getLoggerWithMiddleware name mid =
           Impl.getLogger t name (Some mid)
         member x.runtimeInfo =
-          t.runtime
+          t.runtimeInfo
         member x.flushPending dur =
           flushWithTimeout t dur
         member x.flushPending () =
