--- conflicted
+++ resolved
@@ -16,23 +16,6 @@
 
   type State = { state : bool }
 
-<<<<<<< HEAD
-  let loop (conf : NoopConf) (ri : RuntimeInfo) (reqCh : Ch<_>) =
-    let rec loop state = job {
-      let! msg = Ch.take reqCh
-      match msg with
-      | Log (_, ack) ->
-        do! ack *<= ()
-        return! loop state
-
-      | Flush (ackCh, nack) ->
-        do! Ch.give ackCh () <|> nack
-        return! loop state
-
-      | Shutdown (ackCh, nack) ->
-        do! Ch.give ackCh () <|> nack
-      }
-=======
   let loop (conf : NoopConf) (ri : RuntimeInfo)
            (requests : BoundedMb<_>)
            (shutdown : Ch<_>) =
@@ -54,7 +37,6 @@
               return! loop { state = not state.state }
             }
       ] :> Job<_>
->>>>>>> 2e52d633
 
     loop { state = false }
 
