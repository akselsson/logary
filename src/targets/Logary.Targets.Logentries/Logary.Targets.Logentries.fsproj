﻿<?xml version="1.0" encoding="utf-8"?>
<Project ToolsVersion="4.0" DefaultTargets="Build" xmlns="http://schemas.microsoft.com/developer/msbuild/2003">
  <Import Project="$(MSBuildExtensionsPath)\$(MSBuildToolsVersion)\Microsoft.Common.props" Condition="Exists('$(MSBuildExtensionsPath)\$(MSBuildToolsVersion)\Microsoft.Common.props')" />
  <PropertyGroup>
    <Configuration Condition=" '$(Configuration)' == '' ">Debug</Configuration>
    <Platform Condition=" '$(Platform)' == '' ">AnyCPU</Platform>
    <ProjectGuid>{7ED41C0D-F9ED-43E9-BE10-6E7457B90235}</ProjectGuid>
    <OutputType>Library</OutputType>
    <RootNamespace>Logary.Targets.Logentries</RootNamespace>
    <AssemblyName>Logary.Targets.Logentries</AssemblyName>
    <TargetFrameworkVersion>v4.5</TargetFrameworkVersion>
  </PropertyGroup>
  <PropertyGroup Condition=" '$(Configuration)|$(Platform)' == 'Debug|AnyCPU' ">
    <DebugSymbols>true</DebugSymbols>
    <Optimize>false</Optimize>
    <Tailcalls>false</Tailcalls>
    <OutputPath>bin\Debug\</OutputPath>
    <DefineConstants>DEBUG;TRACE</DefineConstants>
    <WarningLevel>3</WarningLevel>
    <DocumentationFile>bin\Debug\Logary.Targets.Logentries.xml</DocumentationFile>
  </PropertyGroup>
  <PropertyGroup Condition=" '$(Configuration)|$(Platform)' == 'Release|AnyCPU' ">
    <DebugType>pdbonly</DebugType>
    <Optimize>true</Optimize>
    <Tailcalls>true</Tailcalls>
    <OutputPath>bin\Release\</OutputPath>
    <DefineConstants>TRACE</DefineConstants>
    <WarningLevel>3</WarningLevel>
    <DocumentationFile>bin\Release\Logary.Targets.Logentries.xml</DocumentationFile>
    <DebugSymbols>true</DebugSymbols>
  </PropertyGroup>
  <PropertyGroup>
    <MinimumVisualStudioVersion Condition="'$(MinimumVisualStudioVersion)' == ''">11</MinimumVisualStudioVersion>
  </PropertyGroup>
  <Import Project="$(MSBuildExtensionsPath32)\..\Microsoft SDKs\F#\3.1\Framework\v4.0\Microsoft.FSharp.Targets" />
  <ItemGroup>
    <Compile Include="AssemblyVersionInfo.fs" />
    <Compile Include="AssemblyInfo.fs" />
    <Compile Include="LeClient.fs" />
    <Compile Include="Targets_Logentries.fs" />
    <None Include="paket.references" />
    <None Include="app.config" />
  </ItemGroup>
  <ItemGroup>
    <Reference Include="mscorlib" />
    <Reference Include="System" />
    <Reference Include="System.Core" />
    <Reference Include="System.Numerics" />
    <Reference Include="System.Xml" />
    <ProjectReference Include="..\..\FSharp.Actor-logary\src\FSharp.Actor\FSharp.Actor-logary.fsproj">
      <Name>FSharp.Actor-logary</Name>
      <Project>{AA4BC25B-04F7-4B39-BF28-0B0058193ED9}</Project>
    </ProjectReference>
    <ProjectReference Include="..\..\Logary\Logary.fsproj">
      <Project>{F7E5B6E8-5D55-4974-9CA7-4C94D810631F}</Project>
      <Name>Logary</Name>
    </ProjectReference>
  </ItemGroup>
  <Choose>
    <When Condition="$(TargetFrameworkIdentifier) == '.NETFramework' And $(TargetFrameworkVersion) == 'v4.5'">
      <ItemGroup>
        <Reference Include="FSharp.Core">
          <HintPath>..\..\..\packages\FSharp.Core\lib\net40\FSharp.Core.dll</HintPath>
          <Private>True</Private>
          <Paket>True</Paket>
        </Reference>
      </ItemGroup>
    </When>
  </Choose>
  <Choose>
<<<<<<< HEAD
    <When Condition="($(TargetFrameworkIdentifier) == '.NETFramework' And ($(TargetFrameworkVersion) == 'v3.5' Or $(TargetFrameworkVersion) == 'v4.0' Or $(TargetFrameworkVersion) == 'v4.5' Or $(TargetFrameworkVersion) == 'v4.5.1' Or $(TargetFrameworkVersion) == 'v4.5.2' Or $(TargetFrameworkVersion) == 'v4.5.3' Or $(TargetFrameworkVersion) == 'v4.6')) Or ($(TargetFrameworkIdentifier) == 'MonoAndroid') Or ($(TargetFrameworkIdentifier) == 'MonoTouch')">
=======
    <When Condition="$(TargetFrameworkIdentifier) == '.NETFramework' And $(TargetFrameworkVersion) == 'v4.5'">
      <ItemGroup>
        <Reference Include="Newtonsoft.Json">
          <HintPath>..\..\..\packages\Newtonsoft.Json\lib\net45\Newtonsoft.Json.dll</HintPath>
          <Private>True</Private>
          <Paket>True</Paket>
        </Reference>
      </ItemGroup>
    </When>
  </Choose>
  <Choose>
    <When Condition="$(TargetFrameworkIdentifier) == '.NETFramework' And $(TargetFrameworkVersion) == 'v4.5'">
>>>>>>> d7121605
      <ItemGroup>
        <Reference Include="NodaTime">
          <HintPath>..\..\..\packages\NodaTime\lib\net35-Client\NodaTime.dll</HintPath>
          <Private>True</Private>
          <Paket>True</Paket>
        </Reference>
      </ItemGroup>
    </When>
  </Choose>
</Project><|MERGE_RESOLUTION|>--- conflicted
+++ resolved
@@ -32,7 +32,7 @@
   <PropertyGroup>
     <MinimumVisualStudioVersion Condition="'$(MinimumVisualStudioVersion)' == ''">11</MinimumVisualStudioVersion>
   </PropertyGroup>
-  <Import Project="$(MSBuildExtensionsPath32)\..\Microsoft SDKs\F#\3.1\Framework\v4.0\Microsoft.FSharp.Targets" />
+  <Import Project="$(MSBuildExtensionsPath32)\..\Microsoft SDKs\F#\4.0\Framework\v4.0\Microsoft.FSharp.Targets" />
   <ItemGroup>
     <Compile Include="AssemblyVersionInfo.fs" />
     <Compile Include="AssemblyInfo.fs" />
@@ -68,9 +68,6 @@
     </When>
   </Choose>
   <Choose>
-<<<<<<< HEAD
-    <When Condition="($(TargetFrameworkIdentifier) == '.NETFramework' And ($(TargetFrameworkVersion) == 'v3.5' Or $(TargetFrameworkVersion) == 'v4.0' Or $(TargetFrameworkVersion) == 'v4.5' Or $(TargetFrameworkVersion) == 'v4.5.1' Or $(TargetFrameworkVersion) == 'v4.5.2' Or $(TargetFrameworkVersion) == 'v4.5.3' Or $(TargetFrameworkVersion) == 'v4.6')) Or ($(TargetFrameworkIdentifier) == 'MonoAndroid') Or ($(TargetFrameworkIdentifier) == 'MonoTouch')">
-=======
     <When Condition="$(TargetFrameworkIdentifier) == '.NETFramework' And $(TargetFrameworkVersion) == 'v4.5'">
       <ItemGroup>
         <Reference Include="Newtonsoft.Json">
@@ -83,7 +80,6 @@
   </Choose>
   <Choose>
     <When Condition="$(TargetFrameworkIdentifier) == '.NETFramework' And $(TargetFrameworkVersion) == 'v4.5'">
->>>>>>> d7121605
       <ItemGroup>
         <Reference Include="NodaTime">
           <HintPath>..\..\..\packages\NodaTime\lib\net35-Client\NodaTime.dll</HintPath>
