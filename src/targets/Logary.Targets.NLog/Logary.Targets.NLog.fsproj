﻿<?xml version="1.0" encoding="utf-8"?>
<Project ToolsVersion="4.0" DefaultTargets="Build" xmlns="http://schemas.microsoft.com/developer/msbuild/2003">
  <Import Project="$(MSBuildExtensionsPath)\$(MSBuildToolsVersion)\Microsoft.Common.props" Condition="Exists('$(MSBuildExtensionsPath)\$(MSBuildToolsVersion)\Microsoft.Common.props')" />
  <PropertyGroup>
    <Configuration Condition=" '$(Configuration)' == '' ">Debug</Configuration>
    <Platform Condition=" '$(Platform)' == '' ">AnyCPU</Platform>
    <ProjectGuid>{8F108B6A-0FBE-4D6E-8DAA-B5BA1429C925}</ProjectGuid>
    <RootNamespace>Logary.Targets.NLog</RootNamespace>
    <AssemblyName>Logary.Targets.NLog</AssemblyName>
    <OutputType>Library</OutputType>
    <TargetFrameworkVersion>v4.5</TargetFrameworkVersion>
  </PropertyGroup>
  <PropertyGroup Condition=" '$(Configuration)|$(Platform)' == 'Debug|AnyCPU' ">
    <DebugType>pdbonly</DebugType>
    <Optimize>false</Optimize>
    <Tailcalls>false</Tailcalls>
    <OutputPath>bin\Debug\</OutputPath>
    <DefineConstants>DEBUG;TRACE</DefineConstants>
    <WarningLevel>3</WarningLevel>
    <DocumentationFile>bin\Debug\Logary.Targets.NLog.xml</DocumentationFile>
    <DebugSymbols>true</DebugSymbols>
  </PropertyGroup>
  <PropertyGroup Condition=" '$(Configuration)|$(Platform)' == 'Release|AnyCPU' ">
    <DebugType>pdbonly</DebugType>
    <Optimize>true</Optimize>
    <Tailcalls>true</Tailcalls>
    <OutputPath>bin\Release\</OutputPath>
    <DefineConstants>TRACE</DefineConstants>
    <WarningLevel>3</WarningLevel>
    <DocumentationFile>bin\Release\Logary.Targets.NLog.xml</DocumentationFile>
    <DebugSymbols>true</DebugSymbols>
  </PropertyGroup>
  <Import Project="$(MSBuildExtensionsPath32)\..\Microsoft SDKs\F#\3.1\Framework\v4.0\Microsoft.FSharp.Targets" />
  <ItemGroup>
    <Reference Include="mscorlib" />
    <Reference Include="System" />
    <Reference Include="System.Core" />
    <Reference Include="System.Numerics" />
  </ItemGroup>
  <ItemGroup>
    <Compile Include="Targets_NLog.fs" />
    <Compile Include="AssemblyVersionInfo.fs" />
    <None Include="app.config" />
    <None Include="Script.fsx" />
    <None Include="paket.references" />
  </ItemGroup>
  <ItemGroup>
    <ProjectReference Include="..\..\FSharp.Actor-logary\src\FSharp.Actor\FSharp.Actor-logary.fsproj">
      <Name>FSharp.Actor-logary</Name>
      <Project>{AA4BC25B-04F7-4B39-BF28-0B0058193ED9}</Project>
    </ProjectReference>
    <ProjectReference Include="..\..\Logary\Logary.fsproj">
      <Project>{F7E5B6E8-5D55-4974-9CA7-4C94D810631F}</Project>
      <Name>Logary</Name>
    </ProjectReference>
  </ItemGroup>
  <Choose>
    <When Condition="$(TargetFrameworkIdentifier) == '.NETFramework' And $(TargetFrameworkVersion) == 'v4.5'">
      <ItemGroup>
        <Reference Include="FSharp.Core">
          <HintPath>..\..\..\packages\FSharp.Core\lib\net40\FSharp.Core.dll</HintPath>
          <Private>True</Private>
          <Paket>True</Paket>
        </Reference>
      </ItemGroup>
    </When>
  </Choose>
  <Choose>
<<<<<<< HEAD
    <When Condition="$(TargetFrameworkIdentifier) == '.NETFramework' And $(TargetFrameworkVersion) == 'v3.5'">
      <ItemGroup>
        <Reference Include="NLog">
          <HintPath>..\..\..\packages\NLog\lib\net35\NLog.dll</HintPath>
=======
    <When Condition="$(TargetFrameworkIdentifier) == '.NETFramework' And $(TargetFrameworkVersion) == 'v4.5'">
      <ItemGroup>
        <Reference Include="Newtonsoft.Json">
          <HintPath>..\..\..\packages\Newtonsoft.Json\lib\net45\Newtonsoft.Json.dll</HintPath>
>>>>>>> d7121605
          <Private>True</Private>
          <Paket>True</Paket>
        </Reference>
      </ItemGroup>
    </When>
<<<<<<< HEAD
    <When Condition="$(TargetFrameworkIdentifier) == '.NETFramework' And ($(TargetFrameworkVersion) == 'v4.0')">
      <ItemGroup>
        <Reference Include="NLog">
          <HintPath>..\..\..\packages\NLog\lib\net40\NLog.dll</HintPath>
          <Private>True</Private>
          <Paket>True</Paket>
        </Reference>
      </ItemGroup>
    </When>
    <When Condition="$(TargetFrameworkIdentifier) == 'Silverlight' And $(TargetFrameworkVersion) == 'v4.0'">
      <ItemGroup>
        <Reference Include="NLog">
          <HintPath>..\..\..\packages\NLog\lib\sl4\NLog.dll</HintPath>
          <Private>True</Private>
          <Paket>True</Paket>
        </Reference>
      </ItemGroup>
    </When>
    <When Condition="$(TargetFrameworkIdentifier) == 'Silverlight' And $(TargetFrameworkVersion) == 'v5.0'">
      <ItemGroup>
        <Reference Include="NLog">
          <HintPath>..\..\..\packages\NLog\lib\sl5\NLog.dll</HintPath>
          <Private>True</Private>
          <Paket>True</Paket>
        </Reference>
      </ItemGroup>
    </When>
    <When Condition="($(TargetFrameworkIdentifier) == '.NETFramework' And ($(TargetFrameworkVersion) == 'v4.5' Or $(TargetFrameworkVersion) == 'v4.5.1' Or $(TargetFrameworkVersion) == 'v4.5.2' Or $(TargetFrameworkVersion) == 'v4.5.3' Or $(TargetFrameworkVersion) == 'v4.6')) Or ($(TargetFrameworkIdentifier) == 'MonoAndroid') Or ($(TargetFrameworkIdentifier) == 'MonoTouch')">
=======
  </Choose>
  <Choose>
    <When Condition="$(TargetFrameworkIdentifier) == '.NETFramework' And $(TargetFrameworkVersion) == 'v4.5'">
>>>>>>> d7121605
      <ItemGroup>
        <Reference Include="NLog">
          <HintPath>..\..\..\packages\NLog\lib\net45\NLog.dll</HintPath>
          <Private>True</Private>
          <Paket>True</Paket>
        </Reference>
      </ItemGroup>
    </When>
  </Choose>
  <Choose>
    <When Condition="$(TargetFrameworkIdentifier) == '.NETFramework' And $(TargetFrameworkVersion) == 'v4.5'">
      <ItemGroup>
        <Reference Include="NodaTime">
          <HintPath>..\..\..\packages\NodaTime\lib\net35-Client\NodaTime.dll</HintPath>
          <Private>True</Private>
          <Paket>True</Paket>
        </Reference>
        <Reference Include="System.Xml">
          <Paket>True</Paket>
        </Reference>
      </ItemGroup>
    </When>
  </Choose>
</Project><|MERGE_RESOLUTION|>--- conflicted
+++ resolved
@@ -30,7 +30,7 @@
     <DocumentationFile>bin\Release\Logary.Targets.NLog.xml</DocumentationFile>
     <DebugSymbols>true</DebugSymbols>
   </PropertyGroup>
-  <Import Project="$(MSBuildExtensionsPath32)\..\Microsoft SDKs\F#\3.1\Framework\v4.0\Microsoft.FSharp.Targets" />
+  <Import Project="$(MSBuildExtensionsPath32)\..\Microsoft SDKs\F#\4.0\Framework\v4.0\Microsoft.FSharp.Targets" />
   <ItemGroup>
     <Reference Include="mscorlib" />
     <Reference Include="System" />
@@ -66,23 +66,15 @@
     </When>
   </Choose>
   <Choose>
-<<<<<<< HEAD
-    <When Condition="$(TargetFrameworkIdentifier) == '.NETFramework' And $(TargetFrameworkVersion) == 'v3.5'">
-      <ItemGroup>
-        <Reference Include="NLog">
-          <HintPath>..\..\..\packages\NLog\lib\net35\NLog.dll</HintPath>
-=======
     <When Condition="$(TargetFrameworkIdentifier) == '.NETFramework' And $(TargetFrameworkVersion) == 'v4.5'">
       <ItemGroup>
         <Reference Include="Newtonsoft.Json">
           <HintPath>..\..\..\packages\Newtonsoft.Json\lib\net45\Newtonsoft.Json.dll</HintPath>
->>>>>>> d7121605
           <Private>True</Private>
           <Paket>True</Paket>
         </Reference>
       </ItemGroup>
     </When>
-<<<<<<< HEAD
     <When Condition="$(TargetFrameworkIdentifier) == '.NETFramework' And ($(TargetFrameworkVersion) == 'v4.0')">
       <ItemGroup>
         <Reference Include="NLog">
@@ -110,12 +102,9 @@
         </Reference>
       </ItemGroup>
     </When>
-    <When Condition="($(TargetFrameworkIdentifier) == '.NETFramework' And ($(TargetFrameworkVersion) == 'v4.5' Or $(TargetFrameworkVersion) == 'v4.5.1' Or $(TargetFrameworkVersion) == 'v4.5.2' Or $(TargetFrameworkVersion) == 'v4.5.3' Or $(TargetFrameworkVersion) == 'v4.6')) Or ($(TargetFrameworkIdentifier) == 'MonoAndroid') Or ($(TargetFrameworkIdentifier) == 'MonoTouch')">
-=======
   </Choose>
   <Choose>
     <When Condition="$(TargetFrameworkIdentifier) == '.NETFramework' And $(TargetFrameworkVersion) == 'v4.5'">
->>>>>>> d7121605
       <ItemGroup>
         <Reference Include="NLog">
           <HintPath>..\..\..\packages\NLog\lib\net45\NLog.dll</HintPath>
