﻿<?xml version="1.0" encoding="utf-8"?>
<Project ToolsVersion="4.0" DefaultTargets="Build" xmlns="http://schemas.microsoft.com/developer/msbuild/2003">
  <Import Project="$(MSBuildExtensionsPath)\$(MSBuildToolsVersion)\Microsoft.Common.props" Condition="Exists('$(MSBuildExtensionsPath)\$(MSBuildToolsVersion)\Microsoft.Common.props')" />
  <PropertyGroup>
    <Configuration Condition=" '$(Configuration)' == '' ">Debug</Configuration>
    <Platform Condition=" '$(Platform)' == '' ">AnyCPU</Platform>
    <ProjectGuid>{2C3795A2-D88D-4635-BBAA-53503B7D9721}</ProjectGuid>
    <OutputType>Library</OutputType>
    <RootNamespace>Logary.Targets.Zipkin</RootNamespace>
    <AssemblyName>Logary.Targets.Zipkin</AssemblyName>
    <TargetFrameworkVersion>v4.5</TargetFrameworkVersion>
  </PropertyGroup>
  <PropertyGroup Condition=" '$(Configuration)|$(Platform)' == 'Debug|AnyCPU' ">
    <DebugSymbols>true</DebugSymbols>
    <Optimize>false</Optimize>
    <Tailcalls>false</Tailcalls>
    <OutputPath>bin\Debug\</OutputPath>
    <DefineConstants>DEBUG;TRACE</DefineConstants>
    <WarningLevel>3</WarningLevel>
    <DocumentationFile>bin\Debug\Logary.Targets.Zipkin.xml</DocumentationFile>
  </PropertyGroup>
  <PropertyGroup Condition=" '$(Configuration)|$(Platform)' == 'Release|AnyCPU' ">
    <DebugType>pdbonly</DebugType>
    <Optimize>true</Optimize>
    <Tailcalls>true</Tailcalls>
    <OutputPath>bin\Release\</OutputPath>
    <DefineConstants>TRACE</DefineConstants>
    <WarningLevel>3</WarningLevel>
    <DocumentationFile>bin\Release\Logary.Targets.Zipkin.xml</DocumentationFile>
    <DebugSymbols>true</DebugSymbols>
  </PropertyGroup>
  <Import Project="$(MSBuildExtensionsPath32)\..\Microsoft SDKs\F#\3.1\Framework\v4.0\Microsoft.FSharp.Targets" />
  <ItemGroup>
    <Reference Include="mscorlib" />
    <Reference Include="System" />
    <Reference Include="System.Core" />
    <Reference Include="System.Numerics" />
  </ItemGroup>
  <ItemGroup>
    <Compile Include="Types.fs" />
    <Compile Include="RestkinTarget.fs" />
    <Compile Include="AssemblyVersionInfo.fs" />
    <Compile Include="AssemblyInfo.fs" />
    <None Include="Script.fsx" />
    <None Include="paket.references" />
    <None Include="app.config" />
  </ItemGroup>
  <ItemGroup>
    <ProjectReference Include="..\..\FSharp.Actor-logary\src\FSharp.Actor\FSharp.Actor-logary.fsproj">
      <Name>FSharp.Actor-logary</Name>
      <Project>{AA4BC25B-04F7-4B39-BF28-0B0058193ED9}</Project>
    </ProjectReference>
    <ProjectReference Include="..\..\Logary\Logary.fsproj">
      <Project>{F7E5B6E8-5D55-4974-9CA7-4C94D810631F}</Project>
      <Name>Logary</Name>
    </ProjectReference>
  </ItemGroup>
  <Choose>
    <When Condition="$(TargetFrameworkIdentifier) == '.NETFramework' And $(TargetFrameworkVersion) == 'v4.5'">
      <ItemGroup>
        <Reference Include="FSharp.Core">
          <HintPath>..\..\..\packages\FSharp.Core\lib\net40\FSharp.Core.dll</HintPath>
          <Private>True</Private>
          <Paket>True</Paket>
        </Reference>
      </ItemGroup>
    </When>
  </Choose>
  <Choose>
<<<<<<< HEAD
    <When Condition="$(TargetFrameworkIdentifier) == '.NETFramework' And $(TargetFrameworkVersion) == 'v3.5'">
      <ItemGroup>
        <Reference Include="RestSharp">
          <HintPath>..\..\..\packages\RestSharp\lib\net35\RestSharp.dll</HintPath>
=======
    <When Condition="$(TargetFrameworkIdentifier) == '.NETFramework' And $(TargetFrameworkVersion) == 'v4.5'">
      <ItemGroup>
        <Reference Include="Newtonsoft.Json">
          <HintPath>..\..\..\packages\Newtonsoft.Json\lib\net45\Newtonsoft.Json.dll</HintPath>
>>>>>>> d7121605
          <Private>True</Private>
          <Paket>True</Paket>
        </Reference>
      </ItemGroup>
    </When>
<<<<<<< HEAD
=======
  </Choose>
  <Choose>
>>>>>>> d7121605
    <When Condition="$(TargetFrameworkIdentifier) == '.NETFramework' And $(TargetFrameworkVersion) == 'v4.5'">
      <ItemGroup>
        <Reference Include="RestSharp">
          <HintPath>..\..\..\packages\RestSharp\lib\net45\RestSharp.dll</HintPath>
          <Private>True</Private>
          <Paket>True</Paket>
        </Reference>
      </ItemGroup>
    </When>
  </Choose>
</Project><|MERGE_RESOLUTION|>--- conflicted
+++ resolved
@@ -29,7 +29,7 @@
     <DocumentationFile>bin\Release\Logary.Targets.Zipkin.xml</DocumentationFile>
     <DebugSymbols>true</DebugSymbols>
   </PropertyGroup>
-  <Import Project="$(MSBuildExtensionsPath32)\..\Microsoft SDKs\F#\3.1\Framework\v4.0\Microsoft.FSharp.Targets" />
+  <Import Project="$(MSBuildExtensionsPath32)\..\Microsoft SDKs\F#\4.0\Framework\v4.0\Microsoft.FSharp.Targets" />
   <ItemGroup>
     <Reference Include="mscorlib" />
     <Reference Include="System" />
@@ -67,27 +67,17 @@
     </When>
   </Choose>
   <Choose>
-<<<<<<< HEAD
-    <When Condition="$(TargetFrameworkIdentifier) == '.NETFramework' And $(TargetFrameworkVersion) == 'v3.5'">
-      <ItemGroup>
-        <Reference Include="RestSharp">
-          <HintPath>..\..\..\packages\RestSharp\lib\net35\RestSharp.dll</HintPath>
-=======
     <When Condition="$(TargetFrameworkIdentifier) == '.NETFramework' And $(TargetFrameworkVersion) == 'v4.5'">
       <ItemGroup>
         <Reference Include="Newtonsoft.Json">
           <HintPath>..\..\..\packages\Newtonsoft.Json\lib\net45\Newtonsoft.Json.dll</HintPath>
->>>>>>> d7121605
           <Private>True</Private>
           <Paket>True</Paket>
         </Reference>
       </ItemGroup>
     </When>
-<<<<<<< HEAD
-=======
   </Choose>
   <Choose>
->>>>>>> d7121605
     <When Condition="$(TargetFrameworkIdentifier) == '.NETFramework' And $(TargetFrameworkVersion) == 'v4.5'">
       <ItemGroup>
         <Reference Include="RestSharp">
