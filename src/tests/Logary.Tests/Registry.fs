<<<<<<< HEAD
module Logary.Tests.Registry
=======
﻿module Logary.Tests.Registry

>>>>>>> fee70647
open System
open Hopac
open Hopac.Infixes
open NodaTime
open Expecto
open Logary
open Logary.Internals
open Logary.Message
open Logary.Configuration
<<<<<<< HEAD

let tests = [
  testCaseAsync "from Config" <| (job {
    let! registry = Config.create "svc" "localhost" |> Config.build
    let logm = Registry.toLogManager registry
    let ri = logm.runtimeInfo
    Expect.equal ri.service "svc" "should have service"
    Expect.equal ri.host "localhost" "should have host"

    let timeout =  Duration.FromSeconds 3L
    let! (finfo, sinfo) = logm.shutdown timeout timeout

    let none = (List.empty<string>,List.empty<string>)
    Expect.equal finfo (FlushInfo none) "shoule have no targets"
    Expect.equal sinfo (ShutdownInfo none) "shoule have no targets"
  } |> Job.toAsync)

  testCaseAsync "after shutting down no logging happens" <| (job {
    let! (r, logm, out, error) = Utils.buildLogManager ()
    let loggername = PointName.parse "logger.test"

    let ilg = logm.runtimeInfo.logger
    let lg = logm.getLogger loggername

    do! lg.infoWithAck (eventX "test info msg")
    do! lg.errorWithAck (eventX "test error msg")

    let outStr = out.ToString()
    let errorStr = error.ToString()
    Expect.stringContains outStr "info msg" "shoule"
    Expect.stringContains errorStr "error msg" "shoule"

    do! Registry.shutdown r

    do! lg.errorWithBP (eventX "error after shutdown")

    let errorOutput = error.ToString()
    if errorOutput.Contains("after") then Tests.failtestf "should not contains after, actual %s" errorOutput
  } |> Job.toAsync)

  testCaseAsync "getlogger with middleware" <| (job {
    let! (r, logm, out, error)  = Utils.buildLogManager ()
    let loggername = PointName.parse "logger.test"
    let correlationId = Guid.NewGuid().ToString("N")
    let customMid = Middleware.context "correlationId" correlationId
    let lg = logm.getLoggerWithMiddleware loggername customMid
    do! lg.infoWithAck (eventX "test info msg")
    do! lg.errorWithAck (eventX "test error msg")
    
    let outStr = out.ToString()
    let errorStr = error.ToString()
    Expect.stringContains outStr "svc" "shoule have svc ctx info"
    Expect.stringContains outStr "localhost" "shoule have host ctx info"
    Expect.stringContains errorStr "svc" "shoule have svc ctx info"
    Expect.stringContains errorStr "localhost" "shoule have host ctx info"
    Expect.stringContains outStr correlationId "shoule have correlationId ctx info"
    Expect.stringContains errorStr correlationId "shoule have correlationId ctx info"

    do! Registry.shutdown r
  } |> Job.toAsync)

  testCaseAsync "flush/shutdown timeout" <| (job {
    let server (ri : RuntimeInfo, api : TargetAPI) =
      let rec loop () =
        Alt.choose [
          RingBuffer.take api.requests ^=> function
          | Flush (ack, nack) ->
            let flushWork = Hopac.timeOutMillis 200 ^=>. ack *<= ()
            (flushWork <|> nack) ^=> loop
          | _ -> Alt.always () ^=> loop

          api.shutdownCh ^=> fun ack -> Hopac.timeOutMillis 200 ^=>. ack *<= ()
        ] :> Job<_>

      loop ()

    let mockTarget = TargetConf.createSimple server "mockTarget"

    let! registry =
        Config.create "svc" "host"
        |> Config.target mockTarget
        |> Config.build

    let ms100 =  Duration.FromMilliseconds 100L
    let! (finfo, sinfo) = Registry.shutdownWithTimeouts registry ms100 ms100
    let (FlushInfo (fack, ftimeout)) = finfo
    let (ShutdownInfo (sack, stimeout)) = sinfo
    Expect.equal fack [] "should have no flush ack target"
    Expect.contains ftimeout "mockTarget" "should have flush timeout target"
    
    Expect.equal sack [] "should have no shutdown ack target"
    Expect.contains stimeout "mockTarget" "should have shutdown timeout target"
    
    let! registry =
        Config.create "svc" "host"
        |> Config.target mockTarget
        |> Config.build

    let ms300 =  Duration.FromMilliseconds 300L
    let! (finfo, sinfo) = Registry.shutdownWithTimeouts registry ms300 ms300
    let (FlushInfo (fack, ftimeout)) = finfo
    let (ShutdownInfo (sack, stimeout)) = sinfo
    Expect.equal ftimeout [] "should have no flush timeout target"
    Expect.contains fack "mockTarget" "should have flush ack target"
    
    Expect.equal stimeout [] "should have no shutdown timeout target"
    Expect.contains sack "mockTarget" "should have shutdown ack target"
  } |> Job.toAsync)
]
=======
open Logary.Tests

// framework API tests

[<Tests>]
let registry =
  testList "Registry" [
    yield testCase "getLogger" <| fun _ ->
      Fac.withLogary <| fun logary out err ->
        let logger = pnp "a.b.c.d" |> Registry.getLogger logary.registry |> run
        let logger' = pnp "a.b.c.d" |> (logary |> asLogManager).getLogger
        (because "logging normally" <| fun () ->
          logger.log Info (eventX "Hello world") |> run
          logger'.log Fatal (eventX "Goodbye cruel world") |> run
          logary |> Fac.finaliseLogary
          out.ToString(), err.ToString())
        |> theTuple
          (fun first second ->
            first |> should contain "Hello world" |> thatsIt
            second |> should contain "Goodbye cruel world" |> thatsIt)
        |> thatsIt

    
    yield testCase "doubly matching rules or mutil targets with same name should not log deduplicated" <| fun _ ->
      let out, err =
        Fac.textWriter(), Fac.textWriter()
      let tw =
        TextWriter.TextWriterConf.create(out, err, Formatting.JsonFormatter.Default)
      
      let rule = Rule.createForTarget "tw"
      let logary =
        confLogary "my service"
        |> withRules [rule;rule;rule; Rule.setLevel LogLevel.Fatal rule ]
        |> withTarget (Target.confTarget "tw" (TextWriter.create tw))
        |> validate
        |> withInternalTarget LogLevel.Fatal (Console.create Console.empty "internal")
        |> runLogary
        |> run

      let logger = (pnp "a.b.c.d") |> Registry.getLogger logary.registry |> run

      logger.errorWithBP (eventX "should not deduplicated") |> run

      logary |> Fac.finaliseLogary
      Expect.equal (Regex.Matches(err.ToString(),"should not deduplicated")).Count 1 "msg occur number"
      



    yield testCase "after shutting down no logging happens" <| fun _ ->
      Fac.withLogary <| fun logary out err ->
        let logger = (pnp "a.b.c.d") |> Registry.getLogger logary.registry |> run
        (because "logging something, then shutting down" <| fun () ->
          // log and wait for Message to be flushed
          logger.logWithAck Info (eventX "hi there") |> run |> run
          logary |> Config.shutdownSimple |> run |> ignore
          // this will place the info message in the buffers, but since the target is not
          // draining its buffer/queue it won't be logged
          logger.infoWithBP (eventX "after shutdown") |> run
          out.ToString())
        |> should contain "hi there"
        |> shouldNot contain "after shutdown"
        |> thatsIt
    ]

[<Tests>]
let registryMid =
  testList "registry and middleware" [
    yield testCase "logger uses middleware" <| fun _ ->
      let out, err =
        Fac.textWriter(), Fac.textWriter()
      let tw =
        TextWriter.TextWriterConf.create(out, err, Formatting.JsonFormatter.Default)

      let logary =
        confLogary "my service"
        |> withRule (Rule.createForTarget "tw")
        |> withTarget (Target.confTarget "tw" (TextWriter.create tw))
        |> withMiddleware (fun next msg ->
          msg |> Message.setContext "service" "my service" |> next)
        |> withMiddleware (fun next msg ->
          msg |> Message.setContext "hostname" "localhost" |> next)
        |> withMiddleware (fun next msg ->
          msg |> Message.setContext "messageId" "theMessageId" |> next)
        |> validate
        |> withInternalTarget LogLevel.Fatal (Console.create Console.empty "internal")
        |> runLogary
        |> run

      let logger = (pnp "a.b.c.d") |> Registry.getLogger logary.registry |> run

      logger.errorWithBP (eventX "User clicked wrong button") |> run

      logary |> Fac.finaliseLogary

      
      Expect.stringContains (err.ToString())
                            "\"service\":\"my service\""
                            "should have context 'service' key"
      
      Expect.stringContains (err.ToString())
                            "\"hostname\":\"localhost\""
                            "should have context 'hostname' key"

      Expect.stringContains (err.ToString())
                            "\"messageId\":\"theMessageId\""
                            "should have context 'messageId' key"

    yield testCase "logger uses middleware supplied when getting logger" <| fun _ ->
      
      let middleware next msg =
        msg |> Message.setContext "getLogger" "inserted" |> next 

      Fac.withLogary <| fun logary out err ->
        let logger = (pnp "a.b.c.d") |> Registry.getLoggerWithMiddleware middleware logary.registry |> run
        logger.errorWithBP (eventX "User clicked wrong button") |> run
        logary |> Fac.finaliseLogary

        Expect.stringContains (err.ToString())
                              "\"getLogger\":\"inserted\""
                              "should have context 'getLogger' key"
  ]
>>>>>>> fee70647
<|MERGE_RESOLUTION|>--- conflicted
+++ resolved
@@ -1,9 +1,4 @@
-<<<<<<< HEAD
 module Logary.Tests.Registry
-=======
-﻿module Logary.Tests.Registry
-
->>>>>>> fee70647
 open System
 open Hopac
 open Hopac.Infixes
@@ -13,7 +8,6 @@
 open Logary.Internals
 open Logary.Message
 open Logary.Configuration
-<<<<<<< HEAD
 
 let tests = [
   testCaseAsync "from Config" <| (job {
@@ -122,128 +116,4 @@
     Expect.equal stimeout [] "should have no shutdown timeout target"
     Expect.contains sack "mockTarget" "should have shutdown ack target"
   } |> Job.toAsync)
-]
-=======
-open Logary.Tests
-
-// framework API tests
-
-[<Tests>]
-let registry =
-  testList "Registry" [
-    yield testCase "getLogger" <| fun _ ->
-      Fac.withLogary <| fun logary out err ->
-        let logger = pnp "a.b.c.d" |> Registry.getLogger logary.registry |> run
-        let logger' = pnp "a.b.c.d" |> (logary |> asLogManager).getLogger
-        (because "logging normally" <| fun () ->
-          logger.log Info (eventX "Hello world") |> run
-          logger'.log Fatal (eventX "Goodbye cruel world") |> run
-          logary |> Fac.finaliseLogary
-          out.ToString(), err.ToString())
-        |> theTuple
-          (fun first second ->
-            first |> should contain "Hello world" |> thatsIt
-            second |> should contain "Goodbye cruel world" |> thatsIt)
-        |> thatsIt
-
-    
-    yield testCase "doubly matching rules or mutil targets with same name should not log deduplicated" <| fun _ ->
-      let out, err =
-        Fac.textWriter(), Fac.textWriter()
-      let tw =
-        TextWriter.TextWriterConf.create(out, err, Formatting.JsonFormatter.Default)
-      
-      let rule = Rule.createForTarget "tw"
-      let logary =
-        confLogary "my service"
-        |> withRules [rule;rule;rule; Rule.setLevel LogLevel.Fatal rule ]
-        |> withTarget (Target.confTarget "tw" (TextWriter.create tw))
-        |> validate
-        |> withInternalTarget LogLevel.Fatal (Console.create Console.empty "internal")
-        |> runLogary
-        |> run
-
-      let logger = (pnp "a.b.c.d") |> Registry.getLogger logary.registry |> run
-
-      logger.errorWithBP (eventX "should not deduplicated") |> run
-
-      logary |> Fac.finaliseLogary
-      Expect.equal (Regex.Matches(err.ToString(),"should not deduplicated")).Count 1 "msg occur number"
-      
-
-
-
-    yield testCase "after shutting down no logging happens" <| fun _ ->
-      Fac.withLogary <| fun logary out err ->
-        let logger = (pnp "a.b.c.d") |> Registry.getLogger logary.registry |> run
-        (because "logging something, then shutting down" <| fun () ->
-          // log and wait for Message to be flushed
-          logger.logWithAck Info (eventX "hi there") |> run |> run
-          logary |> Config.shutdownSimple |> run |> ignore
-          // this will place the info message in the buffers, but since the target is not
-          // draining its buffer/queue it won't be logged
-          logger.infoWithBP (eventX "after shutdown") |> run
-          out.ToString())
-        |> should contain "hi there"
-        |> shouldNot contain "after shutdown"
-        |> thatsIt
-    ]
-
-[<Tests>]
-let registryMid =
-  testList "registry and middleware" [
-    yield testCase "logger uses middleware" <| fun _ ->
-      let out, err =
-        Fac.textWriter(), Fac.textWriter()
-      let tw =
-        TextWriter.TextWriterConf.create(out, err, Formatting.JsonFormatter.Default)
-
-      let logary =
-        confLogary "my service"
-        |> withRule (Rule.createForTarget "tw")
-        |> withTarget (Target.confTarget "tw" (TextWriter.create tw))
-        |> withMiddleware (fun next msg ->
-          msg |> Message.setContext "service" "my service" |> next)
-        |> withMiddleware (fun next msg ->
-          msg |> Message.setContext "hostname" "localhost" |> next)
-        |> withMiddleware (fun next msg ->
-          msg |> Message.setContext "messageId" "theMessageId" |> next)
-        |> validate
-        |> withInternalTarget LogLevel.Fatal (Console.create Console.empty "internal")
-        |> runLogary
-        |> run
-
-      let logger = (pnp "a.b.c.d") |> Registry.getLogger logary.registry |> run
-
-      logger.errorWithBP (eventX "User clicked wrong button") |> run
-
-      logary |> Fac.finaliseLogary
-
-      
-      Expect.stringContains (err.ToString())
-                            "\"service\":\"my service\""
-                            "should have context 'service' key"
-      
-      Expect.stringContains (err.ToString())
-                            "\"hostname\":\"localhost\""
-                            "should have context 'hostname' key"
-
-      Expect.stringContains (err.ToString())
-                            "\"messageId\":\"theMessageId\""
-                            "should have context 'messageId' key"
-
-    yield testCase "logger uses middleware supplied when getting logger" <| fun _ ->
-      
-      let middleware next msg =
-        msg |> Message.setContext "getLogger" "inserted" |> next 
-
-      Fac.withLogary <| fun logary out err ->
-        let logger = (pnp "a.b.c.d") |> Registry.getLoggerWithMiddleware middleware logary.registry |> run
-        logger.errorWithBP (eventX "User clicked wrong button") |> run
-        logary |> Fac.finaliseLogary
-
-        Expect.stringContains (err.ToString())
-                              "\"getLogger\":\"inserted\""
-                              "should have context 'getLogger' key"
-  ]
->>>>>>> fee70647
+]